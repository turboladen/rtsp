PATH
  remote: ../rtp
  specs:
    rtp (0.0.1)
      bindata (~> 1.4)
      log_switch (>= 0.2.0)
      os (>= 0.9.6)
      sys-proctable (~> 0.9.2)

PATH
  remote: .
  specs:
<<<<<<< HEAD
    rtsp (0.4.0)
      log_switch (>= 0.4.0)
      parslet (>= 1.1.0)
      rtp (>= 0.0.1)
      sdp (~> 0.2.8)
=======
    rtsp (0.4.3)
      parslet (>= 1.1.0)
      rtp (>= 0.1.3)
      sdp (~> 0.2.6)
>>>>>>> 0dcec038

GEM
  remote: http://rubygems.org/
  specs:
    bindata (1.4.5)
    blankslate (2.1.2.4)
    builder (3.1.4)
    cucumber (1.2.1)
      builder (>= 2.1.2)
      diff-lcs (>= 1.1.3)
      gherkin (~> 2.11.0)
      json (>= 1.4.6)
    diff-lcs (1.1.3)
    gherkin (2.11.5)
      json (>= 1.4.6)
    json (1.7.5)
    log_switch (0.4.0)
    multi_json (1.3.7)
    os (0.9.6)
    parslet (1.4.0)
      blankslate (~> 2.0)
<<<<<<< HEAD
    rake (10.0.0)
=======
    rake (10.0.2)
>>>>>>> 0dcec038
    rspec (2.12.0)
      rspec-core (~> 2.12.0)
      rspec-expectations (~> 2.12.0)
      rspec-mocks (~> 2.12.0)
    rspec-core (2.12.0)
    rspec-expectations (2.12.0)
      diff-lcs (~> 1.1.3)
    rspec-mocks (2.12.0)
<<<<<<< HEAD
    sdp (0.2.8)
=======
    rtp (0.1.3)
      bindata (~> 1.4)
      log_switch (>= 0.4.0)
    sdp (0.2.9)
>>>>>>> 0dcec038
      parslet (>= 1.1.0)
    simplecov (0.7.1)
      multi_json (~> 1.0)
      simplecov-html (~> 0.7.1)
    simplecov-html (0.7.1)
<<<<<<< HEAD
    sys-proctable (0.9.2)
=======
    thor (0.16.0)
>>>>>>> 0dcec038
    yard (0.8.3)

PLATFORMS
  ruby

DEPENDENCIES
  bundler
  cucumber (>= 1.1.0)
  rake (>= 0.8.7)
  rspec (>= 2.5.0)
  rtp!
  rtsp!
  simplecov (>= 0.4.0)
  thor
  yard (>= 0.6.0)<|MERGE_RESOLUTION|>--- conflicted
+++ resolved
@@ -10,18 +10,10 @@
 PATH
   remote: .
   specs:
-<<<<<<< HEAD
-    rtsp (0.4.0)
-      log_switch (>= 0.4.0)
-      parslet (>= 1.1.0)
-      rtp (>= 0.0.1)
-      sdp (~> 0.2.8)
-=======
     rtsp (0.4.3)
       parslet (>= 1.1.0)
       rtp (>= 0.1.3)
       sdp (~> 0.2.6)
->>>>>>> 0dcec038
 
 GEM
   remote: http://rubygems.org/
@@ -43,11 +35,7 @@
     os (0.9.6)
     parslet (1.4.0)
       blankslate (~> 2.0)
-<<<<<<< HEAD
-    rake (10.0.0)
-=======
     rake (10.0.2)
->>>>>>> 0dcec038
     rspec (2.12.0)
       rspec-core (~> 2.12.0)
       rspec-expectations (~> 2.12.0)
@@ -56,24 +44,17 @@
     rspec-expectations (2.12.0)
       diff-lcs (~> 1.1.3)
     rspec-mocks (2.12.0)
-<<<<<<< HEAD
-    sdp (0.2.8)
-=======
     rtp (0.1.3)
       bindata (~> 1.4)
       log_switch (>= 0.4.0)
     sdp (0.2.9)
->>>>>>> 0dcec038
       parslet (>= 1.1.0)
     simplecov (0.7.1)
       multi_json (~> 1.0)
       simplecov-html (~> 0.7.1)
     simplecov-html (0.7.1)
-<<<<<<< HEAD
     sys-proctable (0.9.2)
-=======
     thor (0.16.0)
->>>>>>> 0dcec038
     yard (0.8.3)
 
 PLATFORMS
