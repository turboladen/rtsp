require 'simplecov'

SimpleCov.start do
  add_filter "/spec/"
end

$:.unshift(File.dirname(__FILE__) + '/../lib')
require 'rtsp'

<<<<<<< HEAD
Dir["#{File.dirname(__FILE__)}/support/**/*.rb"].each { |f| require f }
=======
Dir[File.dirname(__FILE__) + "/support/**/*.rb"].each { |f| require f }

OPTIONS_RESPONSE = %Q{RTSP/1.0 200 OK\r
CSeq: 1\r
Date: Fri, Jan 28 2011 01:14:42 GMT\r
Public: OPTIONS, DESCRIBE, SETUP, TEARDOWN, PLAY, PAUSE\r
}

DESCRIBE_RESPONSE = %{RTSP/1.0 200 OK\r
Server: DSS/5.5 (Build/489.7; Platform/Linux; Release/Darwin; )\r
Cseq: 1\r
Cache-Control: no-cache\r
Content-length: 406\r
Date: Sun, 23 Jan 2011 00:36:45 GMT\r
Expires: Sun, 23 Jan 2011 00:36:45 GMT\r
Content-Type: application/sdp\r
x-Accept-Retransmit: our-retransmit\r
x-Accept-Dynamic-Rate: 1\r
Content-Base: rtsp://64.202.98.91:554/gs.sdp/\r
\r\n\r
v=0\r
o=- 545877020 467920391 IN IP4 127.0.0.1\r
s=Groove Salad from SomaFM [aacPlus]\r
i=Downtempo Ambient Groove\r
c=IN IP4 0.0.0.0\r
t=0 0\r
a=x-qt-text-cmt:Orban Opticodec-PC\r
a=x-qt-text-nam:Groove Salad from SomaFM [aacPlus]\r
a=x-qt-text-inf:Downtempo Ambient Groove\r
a=control:*\r
m=audio 0 RTP/AVP 96\r
b=AS:48\r
a=rtpmap:96 MP4A-LATM/44100/2\r
a=fmtp:96 cpresent=0;config=400027200000\r
a=control:trackID=1\r
}

SETUP_RESPONSE = %Q{RTSP/1.0 200 OK\r
CSeq: 1\r
Date: Fri, Jan 28 2011 01:14:42 GMT\r
Transport: RTP/AVP;unicast;destination=10.221.222.186;source=10.221.222.235;client_port=9000-9001;server_port=6700-6701\r
Session: 118\r
\r}

SETUP_RESPONSE_WITH_SESSION_TIMEOUT = %Q{RTSP/1.0 200 OK\r
CSeq: 1\r
Date: Fri, Jan 28 2011 01:14:42 GMT\r
Transport: RTP/AVP;unicast;destination=10.221.222.186;source=10.221.222.235;client_port=9000-9001;server_port=6700-6701\r
Session: 118;timeout=49\r
\r}

PLAY_RESPONSE = %Q{RTSP/1.0 200 OK\r
CSeq: 1\r
Date: Fri, Jan 28 2011 01:14:42 GMT\r
Range: npt=0.000-\r
Session: 118\r
RTP-Info: url=rtsp://10.221.222.235/stream1/track1;seq=17320;rtptime=400880602\r
\r}

TEARDOWN_RESPONSE = %Q{RTSP/1.0 200 OK\r
CSeq: 1\r
Date: Fri, Jan 28 2011 01:14:47 GMT\r
\r}

NO_CSEQ_VALUE_RESPONSE = %Q{ RTSP/1.0 460 Only Aggregate Option Allowed\r
Server: DSS/5.5 (Build/489.7; Platform/Linux; Release/Darwin; )\r
Cseq: \r
Connection: Close\r
\r}
>>>>>>> 0dcec038


# Define #describe so when RTSP::Message calls #method_missing, RSpec doesn't
# get in the way (and cause tests to fail).
module RTSP
  class Message
    def self.describe request_uri
      self.new(:describe, request_uri)
    end
  end
end<|MERGE_RESOLUTION|>--- conflicted
+++ resolved
@@ -7,80 +7,7 @@
 $:.unshift(File.dirname(__FILE__) + '/../lib')
 require 'rtsp'
 
-<<<<<<< HEAD
 Dir["#{File.dirname(__FILE__)}/support/**/*.rb"].each { |f| require f }
-=======
-Dir[File.dirname(__FILE__) + "/support/**/*.rb"].each { |f| require f }
-
-OPTIONS_RESPONSE = %Q{RTSP/1.0 200 OK\r
-CSeq: 1\r
-Date: Fri, Jan 28 2011 01:14:42 GMT\r
-Public: OPTIONS, DESCRIBE, SETUP, TEARDOWN, PLAY, PAUSE\r
-}
-
-DESCRIBE_RESPONSE = %{RTSP/1.0 200 OK\r
-Server: DSS/5.5 (Build/489.7; Platform/Linux; Release/Darwin; )\r
-Cseq: 1\r
-Cache-Control: no-cache\r
-Content-length: 406\r
-Date: Sun, 23 Jan 2011 00:36:45 GMT\r
-Expires: Sun, 23 Jan 2011 00:36:45 GMT\r
-Content-Type: application/sdp\r
-x-Accept-Retransmit: our-retransmit\r
-x-Accept-Dynamic-Rate: 1\r
-Content-Base: rtsp://64.202.98.91:554/gs.sdp/\r
-\r\n\r
-v=0\r
-o=- 545877020 467920391 IN IP4 127.0.0.1\r
-s=Groove Salad from SomaFM [aacPlus]\r
-i=Downtempo Ambient Groove\r
-c=IN IP4 0.0.0.0\r
-t=0 0\r
-a=x-qt-text-cmt:Orban Opticodec-PC\r
-a=x-qt-text-nam:Groove Salad from SomaFM [aacPlus]\r
-a=x-qt-text-inf:Downtempo Ambient Groove\r
-a=control:*\r
-m=audio 0 RTP/AVP 96\r
-b=AS:48\r
-a=rtpmap:96 MP4A-LATM/44100/2\r
-a=fmtp:96 cpresent=0;config=400027200000\r
-a=control:trackID=1\r
-}
-
-SETUP_RESPONSE = %Q{RTSP/1.0 200 OK\r
-CSeq: 1\r
-Date: Fri, Jan 28 2011 01:14:42 GMT\r
-Transport: RTP/AVP;unicast;destination=10.221.222.186;source=10.221.222.235;client_port=9000-9001;server_port=6700-6701\r
-Session: 118\r
-\r}
-
-SETUP_RESPONSE_WITH_SESSION_TIMEOUT = %Q{RTSP/1.0 200 OK\r
-CSeq: 1\r
-Date: Fri, Jan 28 2011 01:14:42 GMT\r
-Transport: RTP/AVP;unicast;destination=10.221.222.186;source=10.221.222.235;client_port=9000-9001;server_port=6700-6701\r
-Session: 118;timeout=49\r
-\r}
-
-PLAY_RESPONSE = %Q{RTSP/1.0 200 OK\r
-CSeq: 1\r
-Date: Fri, Jan 28 2011 01:14:42 GMT\r
-Range: npt=0.000-\r
-Session: 118\r
-RTP-Info: url=rtsp://10.221.222.235/stream1/track1;seq=17320;rtptime=400880602\r
-\r}
-
-TEARDOWN_RESPONSE = %Q{RTSP/1.0 200 OK\r
-CSeq: 1\r
-Date: Fri, Jan 28 2011 01:14:47 GMT\r
-\r}
-
-NO_CSEQ_VALUE_RESPONSE = %Q{ RTSP/1.0 460 Only Aggregate Option Allowed\r
-Server: DSS/5.5 (Build/489.7; Platform/Linux; Release/Darwin; )\r
-Cseq: \r
-Connection: Close\r
-\r}
->>>>>>> 0dcec038
-
 
 # Define #describe so when RTSP::Message calls #method_missing, RSpec doesn't
 # get in the way (and cause tests to fail).
