<<<<<<< HEAD
=== x.x.x / 2012-11-08

* Clients can now access servers running on UDP (via 'rtspu://' URIs).
* Requests and Responses now call +.parse+ to read in raw data and convert to
  that object type.
* Message now uses #rtsp_version instead of #version.
* Message now uses .method_types instead of .message_types.
* Request and Response headers are now put in a Hash instead of converted to
  methods.

=== 0.4.0 / 2012-03-08

* gh-11: Transport header parser bolstering:
  * values that should be caps, will parse OK as lowercase now.
    * :broadcast_type now parses 'multicast'.
    * :destination now returns the value of the destination instead of
      "destination=x.x.x.x"
    * :source now returns the value of the source instead of "source=x.x.x.x"
    * Added parsing for fields:
=======
=== 0.4.3 / 2012-11-20

* Bug fixes
  * Increased rtp dependency to version 0.1.2 in order to fix problems with
    0.1.1.  This also drops JRuby and Rubinius support for now.

=== 0.4.2 / 2012-11-20

* Bug fixes
  * {gh-17}[https://github.com/turboladen/rtsp/issues/17] Can now parse HTTP
    responses (some servers may send HTTP responses to RTSP requests).
* Other
  * Turned logging off by default.  To enable, simply do <tt>RTSP::Client.log = true</tt>
  * Updated to work with RTP 0.1.0.
  * Can now inspect RTP packets during #play.

=== 0.4.1 / 2012-11-14

* Bug fixes
  * gh-16: Can now parse Session IDs to be alpha characters.  Thanks @greywolf-colorado!

* Improvements
  * gh-17: Responses now handle HTTP responses.

=== 0.4.0 / 2012-03-08

* Improvements
  * gh-11: Transport header parser bolstering:
    * values that should be caps, will parse OK as lowercase now.
      * :broadcast_type now parses 'multicast'.
      * :destination now returns the value of the destination instead of
        "destination=x.x.x.x"
      * :source now returns the value of the source instead of "source=x.x.x.x"
      * Added parsing for fields:
>>>>>>> 0dcec038
        * ttl
        * port
        * ssrc
        * channel
        * address
        * mode
<<<<<<< HEAD
* gh-10: Session header now detects timeout value.  This means that where use
  of the value extracted from this header used to be a simple Integer, now you
  have a session Hash with :session_id and :timeout keys.
=======
  * gh-10: Session header now detects timeout value.  This means that where use
    of the value extracted from this header used to be a simple Integer, now you
    have a session Hash with :session_id and :timeout keys.
>>>>>>> 0dcec038

=== 0.3.0 / 2012-03-02

* Bug fixes
  * Bumped dependency requirement on sdp to ~> 0.2.6, due to parslet conflicts

* Improvements
  * Extracted RTP-esque functionality to an +rtp+ gem, on which this gem is now
    dependent on version 0.0.1 of that.
  * Laxed dependency requirement on parslet.

=== 0.2.2 / 2011-11-02

* Bug fixes
  * gh-6: .gemspec was missing +parslet+ dependency. Thanks [tindron[http://github.com/tindron]].

* Improvements
  * Added a queue for listening and building the RTP file from the received data.

=== 0.2.1 / 2011-09-20

* Bug fixes
  * `gem test rtsp` is failing; added rtsp.gemspec to list of files in the spec.

=== 0.2.0 / 2011-09-19

* Bug fixes
  * gh-5: Fixed 'Bad file descriptor' bug when capturing to file.

* Improvements
  * If RTSP::Capturer can't open port 9000, it increments by 1 and tries again,
    50 times, then raises.
  * gh-4: Remove dependency on ore en lieu of standard gem commands.
  * Participate in http://test.rubygems.org!
  * Changed RTSP::Capturer init_*_server methods to take params in order to reduce
    dependency on state of the Capturer object.

=== 0.1.2 / 2011-04-14

* Bug fixes
  * Manually released; the gemspec that Ore created didn't install bin/rtsp_client.

=== 0.1.1 / 2011-04-14

* Bug fixes
  * gh-1: No longer use Socket::SO_REUSEADDR or Socket::SO_REUSEPORT.
  * gh-2: rtsp_client now requires the installed rtsp/client.

* Improvements
  * Capturer#run's log message now says what it's logging.
  * bin/rtsp_client:
    * Fixed bad description for --stream.
    * Added --version.
  * Updated README.rdoc:
    * ...to clarify that REDIRECT isn't yet supported.
    * ...with brief usage on bin/rtsp_client.

=== 0.1.0 / 2011-04-12

* Happy birthday!
* All standard RTSP methods supported.
* Captures RTP data to a file, but doesn't ensure RTP sequencing before putting to file.
* One client object can only handle 1 stream; use a client per stream until this functionality
  gets implemented.
* Only handles unicast, UDP streams.
* RTSP exceptions are all +RTSP::Error+s; this will change.<|MERGE_RESOLUTION|>--- conflicted
+++ resolved
@@ -1,4 +1,3 @@
-<<<<<<< HEAD
 === x.x.x / 2012-11-08
 
 * Clients can now access servers running on UDP (via 'rtspu://' URIs).
@@ -9,16 +8,6 @@
 * Request and Response headers are now put in a Hash instead of converted to
   methods.
 
-=== 0.4.0 / 2012-03-08
-
-* gh-11: Transport header parser bolstering:
-  * values that should be caps, will parse OK as lowercase now.
-    * :broadcast_type now parses 'multicast'.
-    * :destination now returns the value of the destination instead of
-      "destination=x.x.x.x"
-    * :source now returns the value of the source instead of "source=x.x.x.x"
-    * Added parsing for fields:
-=======
 === 0.4.3 / 2012-11-20
 
 * Bug fixes
@@ -53,22 +42,15 @@
         "destination=x.x.x.x"
       * :source now returns the value of the source instead of "source=x.x.x.x"
       * Added parsing for fields:
->>>>>>> 0dcec038
         * ttl
         * port
         * ssrc
         * channel
         * address
         * mode
-<<<<<<< HEAD
-* gh-10: Session header now detects timeout value.  This means that where use
-  of the value extracted from this header used to be a simple Integer, now you
-  have a session Hash with :session_id and :timeout keys.
-=======
   * gh-10: Session header now detects timeout value.  This means that where use
     of the value extracted from this header used to be a simple Integer, now you
     have a session Hash with :session_id and :timeout keys.
->>>>>>> 0dcec038
 
 === 0.3.0 / 2012-03-02
 
